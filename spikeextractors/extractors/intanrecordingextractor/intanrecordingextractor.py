--- conflicted
+++ resolved
@@ -41,15 +41,9 @@
     extractor_name = 'IntanRecording'
     has_default_locations = False
     is_writable = False
-<<<<<<< HEAD
     mode = "file"
     installed = HAVE_INTAN
     installation_mesg = "To use the Intan extractor, install pyintan: \n\n pip install pyintan\n\n"
-=======
-    mode = 'file'
-    installed = HAVE_INTAN  # check at class level if installed or not
-    installation_mesg = "To use the Intan extractor, install pyintan: \n\n pip install pyintan\n\n"  
->>>>>>> ae48d099
 
     def __init__(self, file_path: str, verbose: bool = False):
         assert HAVE_INTAN, self.installation_mesg
