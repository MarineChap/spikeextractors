import os
import uuid
from datetime import datetime
from collections import abc
from pathlib import Path
import numpy as np
import distutils.version
from typing import Union, List, Optional
import warnings

import spikeextractors as se
from spikeextractors.extraction_tools import check_get_traces_args, check_get_unit_spike_train

try:
    import pynwb
    import pandas as pd
    from pynwb import NWBHDF5IO
    from pynwb import NWBFile
    from pynwb.ecephys import ElectricalSeries, LFP
    from pynwb.ecephys import ElectrodeGroup
    from hdmf.data_utils import DataChunkIterator
    from hdmf.backends.hdf5.h5_utils import H5DataIO

    HAVE_NWB = True
except ModuleNotFoundError:
    HAVE_NWB = False

PathType = Union[str, Path, None]
ArrayType = Union[list, np.ndarray]


def check_nwb_install():
    assert HAVE_NWB, "To use the Nwb extractors, install pynwb: \n\n pip install pynwb\n\n"


def set_dynamic_table_property(dynamic_table, row_ids, property_name, values, index=False,
                               default_value=np.nan, table=False, description='no description'):
    check_nwb_install()
    if not isinstance(row_ids, list) or not all(isinstance(x, int) for x in row_ids):
        raise TypeError("'ids' must be a list of integers")
    ids = list(dynamic_table.id[:])
    if any([i not in ids for i in row_ids]):
        raise ValueError("'ids' contains values outside the range of existing ids")
    if not isinstance(property_name, str):
        raise TypeError("'property_name' must be a string")
    if len(row_ids) != len(values) and index is False:
        raise ValueError("'ids' and 'values' should be lists of same size")

    if index is False:
        if property_name in dynamic_table:
            for (row_id, value) in zip(row_ids, values):
                dynamic_table[property_name].data[ids.index(row_id)] = value
        else:
            col_data = [default_value] * len(ids)  # init with default val
            for (row_id, value) in zip(row_ids, values):
                col_data[ids.index(row_id)] = value
            dynamic_table.add_column(
                name=property_name,
                description=description,
                data=col_data,
                index=index,
                table=table
            )
    else:
        if property_name in dynamic_table:
            # TODO
            raise NotImplementedError
        else:
            dynamic_table.add_column(
                name=property_name,
                description=description,
                data=values,
                index=index,
                table=table
            )


def get_dynamic_table_property(dynamic_table, *, row_ids=None, property_name):
    all_row_ids = list(dynamic_table.id[:])
    if row_ids is None:
        row_ids = all_row_ids
    return [dynamic_table[property_name][all_row_ids.index(x)] for x in row_ids]


def get_nspikes(units_table, unit_id):
    """Return the number of spikes for chosen unit."""
    check_nwb_install()
    ids = np.array(units_table.id[:])
    indexes = np.where(ids == unit_id)[0]
    if not len(indexes):
        raise ValueError(f"{unit_id} is an invalid unit_id. Valid ids: {ids}.")
    index = indexes[0]
    if index == 0:
        return units_table['spike_times_index'].data[index]
    else:
        return units_table['spike_times_index'].data[index] - units_table['spike_times_index'].data[index - 1]


def most_relevant_ch(traces):
    """
    Calculates the most relevant channel for an Unit.
    Estimates the channel where the max-min difference of the average traces is greatest.
    traces : ndarray
        ndarray of shape (nSpikes, nChannels, nSamples)
    """
    n_channels = traces.shape[1]
    avg = np.mean(traces, axis=0)

    max_min = np.zeros(n_channels)
    for ch in range(n_channels):
        max_min[ch] = avg[ch, :].max() - avg[ch, :].min()

    relevant_ch = np.argmax(max_min)
    return relevant_ch


def update_dict(d, u):
    for k, v in u.items():
        if isinstance(v, abc.Mapping):
            d[k] = update_dict(d.get(k, {}), v)
        else:
            d[k] = v
    return d


def list_get(l, idx, default):
    try:
        return l[idx]
    except IndexError:
        return default


def check_module(nwbfile, name: str, description: str = None):
    """
    Check if processing module exists. If not, create it. Then return module.

    Parameters
    ----------
    nwbfile: pynwb.NWBFile
    name: str
    description: str | None (optional)

    Returns
    -------
    pynwb.module
    """
    assert isinstance(nwbfile, pynwb.NWBFile), "'nwbfile' should be of type pynwb.NWBFile"
    if name in nwbfile.modules:
        return nwbfile.modules[name]
    else:
        if description is None:
            description = name
        return nwbfile.create_processing_module(name, description)


class NwbRecordingExtractor(se.RecordingExtractor):
    extractor_name = 'NwbRecording'
    has_default_locations = True
    installed = HAVE_NWB  # check at class level if installed or not
    is_writable = True
    mode = 'file'
    installation_mesg = "To use the Nwb extractors, install pynwb: \n\n pip install pynwb\n\n"

    def __init__(self, file_path, electrical_series_name='ElectricalSeries'):
        """
        Parameters
        ----------
        file_path: path to NWB file
        electrical_series_name: str, optional
        """
        assert HAVE_NWB, self.installation_mesg
        se.RecordingExtractor.__init__(self)
        self._path = str(file_path)
        with NWBHDF5IO(self._path, 'r') as io:
            nwbfile = io.read()
            if electrical_series_name is not None:
                self._electrical_series_name = electrical_series_name
            else:
                a_names = list(nwbfile.acquisition)
                if len(a_names) > 1:
                    raise ValueError('More than one acquisition found. You must specify electrical_series.')
                if len(a_names) == 0:
                    raise ValueError('No acquisitions found in the .nwb file.')
                self._electrical_series_name = a_names[0]
            es = nwbfile.acquisition[self._electrical_series_name]
            if hasattr(es, 'timestamps') and es.timestamps:
                self.sampling_frequency = 1. / np.median(np.diff(es.timestamps))
                self.recording_start_time = es.timestamps[0]
            else:
                self.sampling_frequency = es.rate
                if hasattr(es, 'starting_time'):
                    self.recording_start_time = es.starting_time
                else:
                    self.recording_start_time = 0.

            self.num_frames = int(es.data.shape[0])
            num_channels = len(es.electrodes.table.id[:])

            # Channels gains - for RecordingExtractor, these are values to cast traces to uV
            if es.channel_conversion is not None:
                gains = es.conversion * es.channel_conversion[:] * 1e6
            else:
                gains = es.conversion * np.ones(num_channels) * 1e6

            # Extractors channel groups must be integers, but Nwb electrodes group_name can be strings
            if 'group_name' in nwbfile.electrodes.colnames:
                unique_grp_names = list(np.unique(nwbfile.electrodes['group_name'][:]))

            # Fill channel properties dictionary from electrodes table
            self.channel_ids = es.electrodes.table.id[es.electrodes.data]
            for es_ind, (channel_id, electrode_table_index) in enumerate(zip(self.channel_ids, es.electrodes.data)):
                self.set_channel_property(channel_id, 'gain', gains[es_ind])
                this_loc = []
                if 'rel_x' in nwbfile.electrodes:
                    this_loc.append(nwbfile.electrodes['rel_x'][electrode_table_index])
                    if 'rel_y' in nwbfile.electrodes:
                        this_loc.append(nwbfile.electrodes['rel_y'][electrode_table_index])
                    else:
                        this_loc.append(0)
                    self.set_channel_locations(this_loc, channel_id)

                for col in nwbfile.electrodes.colnames:
                    if isinstance(nwbfile.electrodes[col][electrode_table_index], ElectrodeGroup):
                        continue
                    elif col == 'group_name':
                        self.set_channel_groups(
                            int(unique_grp_names.index(nwbfile.electrodes[col][electrode_table_index])), channel_id)
                    elif col == 'location':
                        self.set_channel_property(channel_id, 'brain_area',
                                                  nwbfile.electrodes[col][electrode_table_index])
                    elif col in ['x', 'y', 'z', 'rel_x', 'rel_y']:
                        continue
                    else:
                        self.set_channel_property(channel_id, col, nwbfile.electrodes[col][electrode_table_index])

            # Fill epochs dictionary
            self._epochs = {}
            if nwbfile.epochs is not None:
                df_epochs = nwbfile.epochs.to_dataframe()

                if 'tags' in df_epochs:
                    tags_or_label = 'tags'  # older nwb schema version
                else:
                    tags_or_label = 'label'

                self._epochs = {
                    row[tags_or_label][0]: {
                        'start_frame': self.time_to_frame(row['start_time']),
                        'end_frame': self.time_to_frame(row['stop_time'])
                    }
                    for _, row in df_epochs.iterrows()
                }

            self._kwargs = {'file_path': str(Path(file_path).absolute()),
                            'electrical_series_name': electrical_series_name}
            self.make_nwb_metadata(nwbfile=nwbfile, es=es)

    def make_nwb_metadata(self, nwbfile, es):
        # Metadata dictionary - useful for constructing a nwb file
        self.nwb_metadata = dict()
        self.nwb_metadata['NWBFile'] = {
            'session_description': nwbfile.session_description,
            'identifier': nwbfile.identifier,
            'session_start_time': nwbfile.session_start_time,
            'institution': nwbfile.institution,
            'lab': nwbfile.lab
        }
        self.nwb_metadata['Ecephys'] = dict()
        # Update metadata with Device info
        self.nwb_metadata['Ecephys']['Device'] = []
        for dev in nwbfile.devices:
            self.nwb_metadata['Ecephys']['Device'].append({'name': dev})
        # Update metadata with ElectrodeGroup info
        self.nwb_metadata['Ecephys']['ElectrodeGroup'] = []
        for k, v in nwbfile.electrode_groups.items():
            self.nwb_metadata['Ecephys']['ElectrodeGroup'].append({
                'name': v.name,
                'description': v.description,
                'location': v.location,
                'device': v.device.name
            })
        # Update metadata with ElectricalSeries info
        self.nwb_metadata['Ecephys']['ElectricalSeries'] = []
        self.nwb_metadata['Ecephys']['ElectricalSeries'].append({
            'name': es.name,
            'description': es.description
        })

    @check_get_traces_args
    def get_traces(self, channel_ids=None, start_frame=None, end_frame=None, return_scaled=True):
        with NWBHDF5IO(self._path, 'r') as io:
            nwbfile = io.read()
            es = nwbfile.acquisition[self._electrical_series_name]
            es_channel_ids = np.array(es.electrodes.table.id[:])[es.electrodes.data[:]].tolist()
            channel_inds = [es_channel_ids.index(id) for id in channel_ids]
            if np.array(channel_ids).size > 1 and np.any(np.diff(channel_ids) < 0):
                # get around h5py constraint that it does not allow datasets
                # to be indexed out of order
                sorted_channel_ids = np.sort(channel_ids)
                sorted_idx = np.array([list(sorted_channel_ids).index(ch) for ch in channel_ids])
                recordings = es.data[start_frame:end_frame, sorted_channel_ids].T
                traces = recordings[sorted_idx, :]
            else:
                traces = es.data[start_frame:end_frame, channel_inds].T

            # TODO: how to handle this?
            # if return_scaled and "gain" in self.get_shared_channel_property_names():
            #     gains = np.array(self.get_channel_gains())[:, None]
            #     traces = traces.astype("float") * gains


            # This DatasetView and lazy operations will only work within context
            # We're keeping the non-lazy version for now
            # es_view = DatasetView(es.data)  # es is an instantiated h5py dataset
            # traces = es_view.lazy_slice[start_frame:end_frame, channel_ids].lazy_transpose()
        return traces

    def get_sampling_frequency(self):
        return self.sampling_frequency

    def get_num_frames(self):
        return self.num_frames

    def get_channel_ids(self):
        return self.channel_ids.tolist()

    @staticmethod
    def add_devices(recording: se.RecordingExtractor, nwbfile=None, metadata: dict = None):
        """
        Auxiliary static method for nwbextractor.

        Adds device information to nwbfile object.
        Will always ensure nwbfile has at least one device, but multiple
        devices within the metadata list will also be created.

        Parameters
        ----------
        recording: RecordingExtractor
        nwbfile: NWBFile
            nwb file to which the recording information is to be added
        metadata: dict
            metadata info for constructing the nwb file (optional).
            Should be of the format
                metadata['Ecephys']['Device'] = [{'name': my_name,
                                                  'description': my_description}, ...]

        Missing keys in an element of metadata['Ecephys']['Device'] will be auto-populated with defaults.
        """
        if nwbfile is not None:
            assert isinstance(nwbfile, NWBFile), "'nwbfile' should be of type pynwb.NWBFile"
        defaults = dict(
            name="Device",
            description="Ecephys probe."
        )
        if metadata is None or 'Device' not in metadata['Ecephys']:
            metadata = dict(
                Ecephys=dict(
                    Device=[defaults]
                )
            )
        assert all([isinstance(x, dict) for x in metadata['Ecephys']['Device']]), \
            "Expected metadata['Ecephys']['Device'] to be a list of dictionaries!"

        for dev in metadata['Ecephys']['Device']:
            if dev.get('name', defaults['name']) not in nwbfile.devices:
                nwbfile.create_device(**dict(defaults, **dev))

    @staticmethod
    def add_electrode_groups(recording: se.RecordingExtractor, nwbfile=None, metadata: dict = None):
        """
        Auxiliary static method for nwbextractor.

        Adds electrode group information to nwbfile object.
        Will always ensure nwbfile has at least one electrode group.
        Will auto-generate a linked device if the specified name does not exist in the nwbfile.

        Parameters
        ----------
        recording: RecordingExtractor
        nwbfile: NWBFile
            nwb file to which the recording information is to be added
        metadata: dict
            metadata info for constructing the nwb file (optional).
            Should be of the format
                metadata['Ecephys']['ElectrodeGroup'] = [{'name': my_name,
                                                          'description': my_description,
                                                          'location': electrode_location,
                                                          'device_name': my_device_name}, ...]

        Missing keys in an element of metadata['Ecephys']['ElectrodeGroup'] will be auto-populated with defaults.

        Group names set by RecordingExtractor channel properties will also be included with passed metadata,
        but will only use default description and location.
        """
        if nwbfile is not None:
            assert isinstance(nwbfile, NWBFile), "'nwbfile' should be of type pynwb.NWBFile"
        if len(nwbfile.devices) == 0:
            se.NwbRecordingExtractor.add_devices(recording, nwbfile)
        defaults = dict(
            name="Electrode Group",
            description="no description",
            location="unknown",
            device_name="Device"
        )
        if metadata is None or 'ElectrodeGroup' not in metadata['Ecephys']:
            metadata = dict(
                Ecephys=dict(
                    ElectrodeGroup=[defaults]
                )
            )
        assert all([isinstance(x, dict) for x in metadata['Ecephys']['ElectrodeGroup']]), \
            "Expected metadata['Ecephys']['ElectrodeGroup'] to be a list of dictionaries!"

        for grp in metadata['Ecephys']['ElectrodeGroup']:
            device_name = grp.get('device_name', defaults['device_name'])
            if grp.get('name', defaults['name']) not in nwbfile.electrode_groups:
                if device_name not in nwbfile.devices:
                    new_device = dict(
                        Ecephys=dict(
                            Device=dict(
                                name=device_name
                            )
                        )
                    )
                    se.NwbRecordingExtractor.add_devices(recording, nwbfile, metadata=new_device)
                    warnings.warn(f"Device \'{device_name}\' not detected in "
                                  "attempted link to electrode group! Automatically generating.")
                electrode_group_kwargs = dict(defaults, **grp)
                electrode_group_kwargs.pop('device_name')
                electrode_group_kwargs.update(device=nwbfile.devices[device_name])
                nwbfile.create_electrode_group(**electrode_group_kwargs)

        if not nwbfile.electrode_groups:
            device_name = list(nwbfile.devices.keys())[0]
            device = nwbfile.devices[device_name]
            if len(nwbfile.devices) > 1:
                warnings.warn("More than one device found when adding electrode group "
                              f"via channel properties: using device \'{device_name}\'. To use a "
                              "different device, indicate it the metadata argument.")

            electrode_group_kwargs = dict(defaults)
            electrode_group_kwargs.pop('device_name')
            electrode_group_kwargs.update(device=device)
            for grp_name in np.unique(recording.get_channel_groups()).tolist():
                electrode_group_kwargs.update(name=str(grp_name))
                nwbfile.create_electrode_group(**electrode_group_kwargs)

    @staticmethod
    def add_electrodes(recording: se.RecordingExtractor, nwbfile=None, metadata: dict = None):
        """
        Auxiliary static method for nwbextractor.

        Adds channels from recording object as electrodes to nwbfile object.

        Parameters
        ----------
        recording: RecordingExtractor
        nwbfile: NWBFile
            nwb file to which the recording information is to be added
        metadata: dict
            metadata info for constructing the nwb file (optional).
            Should be of the format
                metadata['Ecephys']['Electrodes'] = [{'name': my_name,
                                                      'description': my_description,
                                                      'data': [my_electrode_data]}, ...]
            where each dictionary corresponds to a column in the Electrodes table and [my_electrode_data] is a list in 
            one-to-one correspondence with the nwbfile electrode ids and RecordingExtractor channel ids.

        Missing keys in an element of metadata['Ecephys']['ElectrodeGroup'] will be auto-populated with defaults
        whenever possible.

        If 'my_name' is set to one of the required fields for nwbfile
        electrodes (id, x, y, z, imp, loccation, filtering, group_name),
        then the metadata will override their default values.

        Setting 'my_name' to metadata field 'group' is not supported as the linking to
        nwbfile.electrode_groups is handled automatically; please specify the string 'group_name' in this case.

        If no group information is passed via metadata, automatic linking to existing electrode groups,
        possibly including the default, will occur.
        """
        if nwbfile is not None:
            assert isinstance(nwbfile, NWBFile), "'nwbfile' should be of type pynwb.NWBFile"
        if nwbfile.electrode_groups is None:
            print("\n\n\nhere 1\n\n\n")
            se.NwbRecordingExtractor.add_electrode_groups(recording, nwbfile, metadata)
        # For older versions of pynwb, we need to manually add these columns
        if distutils.version.LooseVersion(pynwb.__version__) < '1.3.0':
            if nwbfile.electrodes is None or 'rel_x' not in nwbfile.electrodes.colnames:
                nwbfile.add_electrode_column('rel_x', 'x position of electrode in electrode group')
            if nwbfile.electrodes is None or 'rel_y' not in nwbfile.electrodes.colnames:
                nwbfile.add_electrode_column('rel_y', 'y position of electrode in electrode group')

        defaults = dict(
            id=np.nan,
            x=np.nan,
            y=np.nan,
            z=np.nan,
            # There doesn't seem to be a canonical default for impedence, if missing.
            # The NwbRecordingExtractor follows the -1.0 convention, other scripts sometimes use np.nan
            imp=-1.0,
            location="unknown",
            filtering="none",
            group_name="Electrode Group"
        )
        if metadata is None or 'Electrodes' not in metadata['Ecephys']:
            metadata = dict(
                Ecephys=dict()
            )
        if 'Electrodes' not in metadata['Ecephys']:
            metadata['Ecephys']['Electrodes']=[]

        assert all([isinstance(x, dict) and set(x.keys()) == set(['name', 'description', 'data'])
                    and isinstance(x['data'], list) for x in metadata['Ecephys']['Electrodes']]), \
            "Expected metadata['Ecephys']['Electrodes'] to be a list of dictionaries!"
        assert all([x['name'] != 'group' for x in metadata['Ecephys']['Electrodes']]), \
            "Passing metadata field 'group' is depricated; pass group_name instead!"

        if nwbfile.electrodes is None:
            nwb_elec_ids = []
        else:
            nwb_elec_ids = nwbfile.electrodes.id.data[:]

        for metadata_column in metadata['Ecephys']['Electrodes']:
            if (nwbfile.electrodes is None or metadata_column['name'] not in nwbfile.electrodes.colnames) \
                    and metadata_column['name'] != 'group_name':
                nwbfile.add_electrode_column(
                    name=str(metadata_column['name']),
                    description=str(metadata_column['description'])
                )

        for j, channel_id in enumerate(recording.get_channel_ids()):
            if channel_id not in nwb_elec_ids:
                electrode_kwargs = dict(defaults)
                electrode_kwargs.update(id=channel_id)

                # recording.get_channel_locations defaults to np.nan if there are none
                location = recording.get_channel_locations(channel_ids=channel_id)[0]
                if all([not np.isnan(loc) for loc in location]):
                    # property 'location' of RX channels corresponds to rel_x and rel_ y of NWB electrodes
                    electrode_kwargs.update(
                        dict(
                            rel_x=float(location[0]),
                            rel_y=float(location[1])
                        )
                    )

                for metadata_column in metadata['Ecephys']['Electrodes']:
                    if metadata_column['name'] == 'group_name':
                        group_name = list_get(metadata_column['data'], j, defaults['group_name'])
                        if group_name not in nwbfile.electrode_groups:
                            warnings.warn(f"Electrode group for electrode {channel_id} was not "
                                          "found in the nwbfile! Automatically adding.")
                            missing_group_metadata = dict(
                                Ecephys=dict(
                                    ElectrodeGroup=dict(
                                        name=group_name,
                                        description="no description",
                                        location="unknown",
                                        device_name="Device"
                                    )
                                )
                            )
                            se.NwbRecordingExtractor.add_electrode_groups(recording, nwbfile, missing_group_metadata)
                        electrode_kwargs.update(
                            dict(
                                group=nwbfile.electrode_groups[group_name],
                                group_name=group_name
                            )
                        )
                    else:
                        if metadata_column['name'] in defaults:
                            electrode_kwargs.update({
                                metadata_column['name']: list_get(metadata_column['data'], j,
                                                                  defaults[metadata_column['name']])
                            })
                        else:
                            if j < len(metadata_column['data']):
                                electrode_kwargs.update({
                                    metadata_column['name']: metadata_column['data'][j]
                                })
                            else:
                                metadata_column_name = metadata_column['name']
                                warnings.warn(f"Custom column {metadata_column_name} "
                                              f"has incomplete data for channel id [{j}] and no "
                                              "set default! Electrode will not be added.")
                                continue

                if not any([x.get('name', '') == 'group_name' for x in metadata['Ecephys']['Electrodes']]):
                    group_id = recording.get_channel_groups(channel_ids=channel_id)[0]
                    if str(group_id) in nwbfile.electrode_groups:
                        electrode_kwargs.update(
                            dict(
                                group=nwbfile.electrode_groups[str(group_id)],
                                group_name=str(group_id)
                            )
                        )
                    else:
                        warnings.warn("No metadata was passed specifying the electrode group for "
                                      f"electrode {channel_id}, and the internal recording channel group was "
                                      f"assigned a value (str({group_id})) not present as electrode "
                                      "groups in the NWBFile! Electrode will not be added.")
                        continue

                nwbfile.add_electrode(**electrode_kwargs)
        assert nwbfile.electrodes is not None, \
            "Unable to form electrode table! Check device, electrode group, and electrode metadata."

        # property 'gain' should not be in the NWB electrodes_table
        # property 'brain_area' of RX channels corresponds to 'location' of NWB electrodes
        channel_prop_names = set(recording.get_shared_channel_property_names()) - set(nwbfile.electrodes.colnames) \
            - set(['gain', 'location'])
        for channel_prop_name in channel_prop_names:
            for channel_id in recording.get_channel_ids():
                val = recording.get_channel_property(channel_id, channel_prop_name)
                descr = 'no description'
                if channel_prop_name == 'brain_area':
                    channel_prop_name = 'location'
                    descr = 'brain area location'
                set_dynamic_table_property(
                    dynamic_table=nwbfile.electrodes,
                    row_ids=[int(channel_id)],
                    property_name=channel_prop_name,
                    values=[val],
                    default_value=np.nan,
                    description=descr
                )

    @staticmethod
    def add_electrical_series(
            recording: se.RecordingExtractor,
            nwbfile=None,
            metadata: dict = None,
            buffer_mb: int = 500,
            use_timestamps: bool = False,
<<<<<<< HEAD
            write_as_lfp: bool = False,
            write_scaled: bool = False
=======
            write_as_lfp: bool = False
>>>>>>> adda3c70
    ):
        """
        Auxiliary static method for nwbextractor.

        Adds traces from recording object as ElectricalSeries to nwbfile object.

        Parameters
        ----------
        recording: RecordingExtractor
        nwbfile: NWBFile
            nwb file to which the recording information is to be added
        metadata: dict
            metadata info for constructing the nwb file (optional).
            Should be of the format
                metadata['Ecephys']['ElectricalSeries'] = {'name': my_name,
                                                           'description': my_description}
        buffer_mb: int (optional, defaults to 500MB)
            maximum amount of memory (in MB) to use per iteration of the
            DataChunkIterator (requires traces to be memmap objects)
        use_timestamps: bool (optional, defaults to False)
            If True, the timestamps are saved to the nwb file using recording.frame_to_time(). If False (defualut),
            the sampling rate is used.
        write_as_lfp: bool (optional, defaults to False)
            If True, writes the traces under a processing LFP module in the NWBFile instead of acquisition.

        Missing keys in an element of metadata['Ecephys']['ElectrodeGroup'] will be auto-populated with defaults
        whenever possible.
        """
        if nwbfile is not None:
            assert isinstance(nwbfile, NWBFile), "'nwbfile' should be of type pynwb.NWBFile!"
        assert buffer_mb > 10, "'buffer_mb' should be at least 10MB to ensure data can be chunked!"
        if not nwbfile.electrodes:
            se.NwbRecordingExtractor.add_electrodes(recording, nwbfile, metadata)

        raw_defaults = dict(
            name="ElectricalSeries",
            description="Raw acquired data."
        )
        lfp_defaults = dict(
            name="LFP",
            description="Local field potential signal."
        )
        if metadata is None or not any([x in metadata['Ecephys'] for x in ['ElectricalSeries', 'LFPElectricalSeries']]):
            metadata = dict(Ecephys=dict())
            if not write_as_lfp:
                metadata['Ecephys'].update(
                    ElectricalSeries=dict(raw_defaults)
                )
            else:
                metadata['Ecephys'].update(
                    LFPElectricalSeries=dict(lfp_defaults)
                )
        assert ('ElectricalSeries' in metadata['Ecephys']
                and isinstance(metadata['Ecephys']['ElectricalSeries'], dict)) \
            or ('LFPElectricalSeries' in metadata['Ecephys']
                and isinstance(metadata['Ecephys']['LFPElectricalSeries'], dict)), \
            "Expected either metadata['Ecephys']['ElectricalSeries'] or metadata['Ecephys']['LFPElectricalSeries'] " \
            "to be a dictionary!"

        if not write_as_lfp:
            es_name = metadata['Ecephys']['ElectricalSeries'].get('name', raw_defaults['name'])
            assert es_name not in nwbfile.acquisition, \
                f"Raw ElectricalSeries '{es_name}' is already written in the NWBFile!"
        else:
            es_name = metadata['Ecephys']['LFPElectricalSeries'].get('name', lfp_defaults['name'])
            ecephys_mod = check_module(
                nwbfile,
                'ecephys',
                "Intermediate data from extracellular electrophysiology recordings, e.g., LFP."
            )
            if 'LFP' not in ecephys_mod.data_interfaces:
                ecephys_mod.add_data_interface(LFP(name='LFP'))
        channel_ids = recording.get_channel_ids()

        table_ids = [list(nwbfile.electrodes.id[:]).index(id) for id in channel_ids]
        electrode_table_region = nwbfile.create_electrode_table_region(
            region=table_ids,
            description="electrode_table_region"
        )

        # channels gains - for RecordingExtractor, these are values to cast traces to uV
        # for nwb, the conversions (gains) cast the data to Volts
        # To get traces in Volts = data*channel_conversion*conversion
        gains = np.squeeze([recording.get_channel_gains(channel_ids=[ch])
                            if 'gain' in recording.get_channel_property_names(channel_id=ch) else 1
                            for ch in channel_ids])
        if len(np.unique(gains)) == 1:  # if all gains are equal
            scalar_conversion = np.unique(gains)[0] * 1e-6
            channel_conversion = None
        else:
            scalar_conversion = 1.
            channel_conversion = gains * 1e-6

        if isinstance(recording.get_traces(end_frame=5, return_scaled=write_scaled), np.memmap):
            n_bytes = np.dtype(recording.get_dtype()).itemsize
            buffer_size = int(buffer_mb * 1e6) // (recording.get_num_channels() * n_bytes)
            ephys_data = DataChunkIterator(
                data=recording.get_traces(return_scaled=write_scaled).T,  # nwb standard is time as zero axis
                buffer_size=buffer_size
            )
        else:
            def data_generator(recording, channels_ids):
                # generates data chunks for iterator
                for id in channels_ids:
                    data = recording.get_traces(channel_ids=[id], return_scaled=write_scaled).flatten()
                    yield data
            ephys_data = DataChunkIterator(
                data=data_generator(
                    recording=recording,
                    channels_ids=channel_ids
                ),
                iter_axis=1,  # nwb standard is time as zero axis
                maxshape=(recording.get_num_frames(), recording.get_num_channels())
            )

        eseries_kwargs = dict(
            name=es_name,
            data=H5DataIO(ephys_data, compression="gzip"),
            electrodes=electrode_table_region,
            conversion=scalar_conversion,
            channel_conversion=channel_conversion,
            comments="Generated from SpikeInterface::NwbRecordingExtractor"
        )
        if not use_timestamps:
            eseries_kwargs.update(
                starting_time=recording.frame_to_time(0),
                rate=float(recording.get_sampling_frequency())
            )
        else:
            eseries_kwargs.update(
                timestamps=H5DataIO(
                    recording.frame_to_time(np.arange(recording.get_num_frames())),
                    compression="gzip"
                )
            )

        if not write_as_lfp:
            eseries_kwargs.update(
                description=metadata['Ecephys']['ElectricalSeries'].get('description', raw_defaults['description'])
            )
            nwbfile.add_acquisition(ElectricalSeries(**eseries_kwargs))
        else:
            eseries_kwargs.update(
                description=metadata['Ecephys']['LFPElectricalSeries'].get('description', lfp_defaults['description'])
            )
            ecephys_mod.data_interfaces['LFP'].add_electrical_series(ElectricalSeries(**eseries_kwargs))

    @staticmethod
    def add_epochs(recording: se.RecordingExtractor, nwbfile=None,
                   metadata: dict = None):
        '''
        Auxiliary static method for nwbextractor.
        Adds epochs from recording object to nwbfile object.

        Parameters
        ----------
        recording: RecordingExtractor
        nwbfile: NWBFile
            nwb file to which the recording information is to be added
        metadata: dict
            metadata info for constructing the nwb file (optional).
        '''
        if nwbfile is not None:
            assert isinstance(nwbfile, NWBFile), "'nwbfile' should be of type pynwb.NWBFile"

        # add/update epochs
        for epoch_name in recording.get_epoch_names():
            epoch = recording.get_epoch_info(epoch_name)
            if nwbfile.epochs is None:
                nwbfile.add_epoch(
                    start_time=recording.frame_to_time(epoch['start_frame']),
                    stop_time=recording.frame_to_time(epoch['end_frame'] - 1),
                    tags=epoch_name
                )
            else:
                if [epoch_name] in nwbfile.epochs['tags'][:]:
                    ind = nwbfile.epochs['tags'][:].index([epoch_name])
                    nwbfile.epochs['start_time'].data[ind] = recording.frame_to_time(epoch['start_frame'])
                    nwbfile.epochs['stop_time'].data[ind] = recording.frame_to_time(epoch['end_frame'])
                else:
                    nwbfile.add_epoch(
                        start_time=recording.frame_to_time(epoch['start_frame']),
                        stop_time=recording.frame_to_time(epoch['end_frame']),
                        tags=epoch_name
                    )

    @staticmethod
    def add_all_to_nwbfile(
            recording: se.RecordingExtractor,
            nwbfile=None,
            buffer_mb: int = 500,
            use_timestamps: bool = False,
            metadata: dict = None,
<<<<<<< HEAD
            write_as_lfp: bool = False,
            write_scaled: bool = False
=======
            write_as_lfp: bool = False
>>>>>>> adda3c70
    ):
        """
        Auxiliary static method for nwbextractor.

        Adds all recording related information from recording object and metadata to the nwbfile object.

        Parameters
        ----------
        recording: RecordingExtractor
        nwbfile: NWBFile
            nwb file to which the recording information is to be added
        buffer_mb: int (optional, defaults to 500MB)
            maximum amount of memory (in MB) to use per iteration of the
            DataChunkIterator (requires traces to be memmap objects)
        use_timestamps: bool
            If True, the timestamps are saved to the nwb file using recording.frame_to_time(). If False (defualut),
            the sampling rate is used.
        metadata: dict
            metadata info for constructing the nwb file (optional).
            Check the auxiliary function docstrings for more information
            about metadata format.
        write_as_lfp: bool (optional, defaults to False)
            If True, writes the traces under a processing LFP module in the NWBFile instead of acquisition.
        """
        if nwbfile is not None:
            assert isinstance(nwbfile, NWBFile), "'nwbfile' should be of type pynwb.NWBFile"

        se.NwbRecordingExtractor.add_devices(
            recording=recording,
            nwbfile=nwbfile,
            metadata=metadata
        )
        se.NwbRecordingExtractor.add_electrode_groups(
            recording=recording,
            nwbfile=nwbfile,
            metadata=metadata
        )
        se.NwbRecordingExtractor.add_electrodes(
            recording=recording,
            nwbfile=nwbfile,
            metadata=metadata
        )
        se.NwbRecordingExtractor.add_electrical_series(
            recording=recording,
            nwbfile=nwbfile,
            buffer_mb=buffer_mb,
            use_timestamps=use_timestamps,
            metadata=metadata,
            write_as_lfp=write_as_lfp,
            write_scaled=write_scaled
        )
        se.NwbRecordingExtractor.add_epochs(
            recording=recording,
            nwbfile=nwbfile,
            metadata=metadata
        )

    @staticmethod
    def write_recording(
            recording: se.RecordingExtractor,
            save_path: PathType = None,
            overwrite: bool = False,
            nwbfile=None,
            buffer_mb: int = 500,
            use_timestamps: bool = False,
            metadata: dict = None,
<<<<<<< HEAD
            write_as_lfp: bool = False,
            write_scaled: bool = False
=======
            write_as_lfp: bool = False
>>>>>>> adda3c70
    ):
        """
        Primary method for writing a RecordingExtractor object to an NWBFile.

        Parameters
        ----------
        recording: RecordingExtractor
        save_path: PathType
            Required if an nwbfile is not passed. Must be the path to the nwbfile
            being appended, otherwise one is created and written.
        overwrite: bool
            If using save_path, whether or not to overwrite the NWBFile if it already exists.
        nwbfile: NWBFile
            Required if a save_path is not specified. If passed, this function
            will fill the relevant fields within the nwbfile. E.g., calling
            spikeextractors.NwbRecordingExtractor.write_recording(
                my_recording_extractor, my_nwbfile
            )
            will result in the appropriate changes to the my_nwbfile object.
        buffer_mb: int (optional, defaults to 500MB)
            maximum amount of memory (in MB) to use per iteration of the
            DataChunkIterator (requires traces to be memmap objects)
        use_timestamps: bool
            If True, the timestamps are saved to the nwb file using recording.frame_to_time(). If False (defualut),
            the sampling rate is used.
        metadata: dict
            metadata info for constructing the nwb file (optional). Should be
            of the format
                metadata['Ecephys'] = {}
            with keys of the forms
                metadata['Ecephys']['Device'] = [{'name': my_name,
                                                  'description': my_description}, ...]
                metadata['Ecephys']['ElectrodeGroup'] = [{'name': my_name,
                                                          'description': my_description,
                                                          'location': electrode_location,
                                                          'device_name': my_device_name}, ...]
                metadata['Ecephys']['Electrodes'] = [{'name': my_name,
                                                      'description': my_description,
                                                      'data': [my_electrode_data]}, ...]
                metadata['Ecephys']['ElectricalSeries'] = {'name': my_name,
                                                           'description': my_description}
        write_as_lfp: bool (optional, defaults to False)
            If True, writes the traces under a processing LFP module in the NWBFile instead of acquisition.
        """
        assert HAVE_NWB, NwbRecordingExtractor.installation_mesg

        if nwbfile is not None:
            assert isinstance(nwbfile, NWBFile), "'nwbfile' should be of type pynwb.NWBFile"

        assert distutils.version.LooseVersion(pynwb.__version__) >= '1.3.3', \
            "'write_recording' not supported for version < 1.3.3. Run pip install --upgrade pynwb"

        assert save_path is None or nwbfile is None, \
            "Either pass a save_path location, or nwbfile object, but not both!"

        # Update any previous metadata with user passed dictionary
        if hasattr(recording, 'nwb_metadata'):
            metadata = update_dict(recording.nwb_metadata, metadata)
        else:
            # If not NWBRecording, make metadata from information available on Recording
            metadata = se.NwbRecordingExtractor.get_nwb_metadata(recording=recording)

        if nwbfile is None:
            if Path(save_path).is_file() and not overwrite:
                read_mode = 'r+'
            else:
                read_mode = 'w'

            with NWBHDF5IO(str(save_path), mode=read_mode) as io:
                if read_mode == 'r+':
                    nwbfile = io.read()
                else:
                    # Default arguments will be over-written if contained in metadata
                    nwbfile_kwargs = dict(
                        session_description="Auto-generated by NwbRecordingExtractor without description.",
                        identifier=str(uuid.uuid4()),
                        session_start_time=datetime(1970, 1, 1)
                    )
                    if metadata is not None and 'NWBFile' in metadata:
                        nwbfile_kwargs.update(metadata['NWBFile'])
                    nwbfile = NWBFile(**nwbfile_kwargs)

                se.NwbRecordingExtractor.add_all_to_nwbfile(
                    recording=recording,
                    nwbfile=nwbfile,
                    metadata=metadata,
                    use_timestamps=use_timestamps,
                    write_as_lfp=write_as_lfp,
                    write_scaled=write_scaled
                )

                # Write to file
                io.write(nwbfile)
        else:
            se.NwbRecordingExtractor.add_all_to_nwbfile(
                recording=recording,
                nwbfile=nwbfile,
                use_timestamps=use_timestamps,
                metadata=metadata,
                write_as_lfp=write_as_lfp,
                write_scaled=write_scaled
            )

    @staticmethod
    def get_nwb_metadata(recording: se.RecordingExtractor, metadata: dict = None):
        """
        Parameters
        ----------
        recording: RecordingExtractor
        metadata: dict
            metadata info for constructing the nwb file (optional).
        """
        metadata = dict(
            NWBFile=dict(
                session_description="Auto-generated by NwbRecordingExtractor without description.",
                identifier=str(uuid.uuid4()),
                session_start_time=datetime(1970, 1, 1)
            ),
            Ecephys=dict(
                Device=[dict(
                    name="Device",
                    description="no description"
                )],
                ElectrodeGroup=[
                    dict(
                        name=str(gn),
                        description="no description",
                        location="unknown",
                        device_name="Device"
                    ) for gn in np.unique(recording.get_channel_groups())
                ]
            )
        )
        return metadata


class NwbSortingExtractor(se.SortingExtractor):
    extractor_name = 'NwbSortingExtractor'
    installed = HAVE_NWB  # check at class level if installed or not
    is_writable = True
    mode = 'file'
    installation_mesg = "To use the Nwb extractors, install pynwb: \n\n pip install pynwb\n\n"

    def __init__(self, file_path, electrical_series=None, sampling_frequency=None):
        """
        Parameters
        ----------
        path: path to NWB file
        electrical_series: pynwb.ecephys.ElectricalSeries object
        """
        assert HAVE_NWB, self.installation_mesg
        se.SortingExtractor.__init__(self)
        self._path = str(file_path)
        with NWBHDF5IO(self._path, 'r') as io:
            nwbfile = io.read()
            if sampling_frequency is None:
                # defines the electrical series from where the sorting came from
                # important to know the sampling_frequency
                if electrical_series is None:
                    if len(nwbfile.acquisition) > 1:
                        raise Exception('More than one acquisition found. You must specify electrical_series.')
                    if len(nwbfile.acquisition) == 0:
                        raise Exception('No acquisitions found in the .nwb file.')
                    es = list(nwbfile.acquisition.values())[0]
                else:
                    es = electrical_series
                # get rate
                if es.rate is not None:
                    self._sampling_frequency = es.rate
                else:
                    self._sampling_frequency = 1 / (es.timestamps[1] - es.timestamps[0])
            else:
                self._sampling_frequency = sampling_frequency

            # get all units ids
            units_ids = nwbfile.units.id[:]

            # store units properties and spike features to dictionaries
            all_pr_ft = list(nwbfile.units.colnames)
            all_names = [i.name for i in nwbfile.units.columns]
            for item in all_pr_ft:
                if item == 'spike_times':
                    continue
                # test if item is a unit_property or a spike_feature
                if item + '_index' in all_names:  # if it has index, it is a spike_feature
                    for u_id in units_ids:
                        ind = list(units_ids).index(u_id)
                        self.set_unit_spike_features(u_id, item, nwbfile.units[item][ind])
                else:  # if it is unit_property
                    for u_id in units_ids:
                        ind = list(units_ids).index(u_id)
                        if isinstance(nwbfile.units[item][ind], pd.DataFrame):
                            prop_value = nwbfile.units[item][ind].index[0]
                        else:
                            prop_value = nwbfile.units[item][ind]

                        if isinstance(prop_value, (list, np.ndarray)):
                            self.set_unit_property(u_id, item, prop_value)
                        else:
                            if prop_value == prop_value:  # not nan
                                self.set_unit_property(u_id, item, prop_value)

            # Fill epochs dictionary
            self._epochs = {}
            if nwbfile.epochs is not None:
                df_epochs = nwbfile.epochs.to_dataframe()
                self._epochs = {row['tags'][0]: {
                    'start_frame': self.time_to_frame(row['start_time']),
                    'end_frame': self.time_to_frame(row['stop_time'])}
                    for _, row in df_epochs.iterrows()}
        self._kwargs = {'file_path': str(Path(file_path).absolute()), 'electrical_series': electrical_series,
                        'sampling_frequency': sampling_frequency}

    def get_unit_ids(self):
        '''This function returns a list of ids (ints) for each unit in the sorted result.
        Returns
        ----------
        unit_ids: array_like
            A list of the unit ids in the sorted result (ints).
        '''
        check_nwb_install()
        with NWBHDF5IO(self._path, 'r') as io:
            nwbfile = io.read()
            unit_ids = [int(i) for i in nwbfile.units.id[:]]
        return unit_ids

    @check_get_unit_spike_train
    def get_unit_spike_train(self, unit_id, start_frame=None, end_frame=None):

        check_nwb_install()
        with NWBHDF5IO(self._path, 'r') as io:
            nwbfile = io.read()
            # chosen unit and interval
            times = nwbfile.units['spike_times'][list(nwbfile.units.id[:]).index(unit_id)][:]
            # spike times are measured in samples
            frames = self.time_to_frame(times)
        return frames[(frames > start_frame) & (frames < end_frame)]

    def time_to_frame(self, time):
        return np.round(time * self.get_sampling_frequency()).astype('int64')

    def frame_to_time(self, frame):
        return np.round(frame / self.get_sampling_frequency(), 6)

    @staticmethod
    def write_units(
            sorting: se.SortingExtractor,
            nwbfile,
            property_descriptions: Optional[dict] = None,
            skip_properties: Optional[List[str]] = None,
            skip_features: Optional[List[str]] = None,
            timestamps: Optional[ArrayType] = None
    ):
        """Auxilliary function for write_sorting."""
        unit_ids = sorting.get_unit_ids()
        fs = sorting.get_sampling_frequency()
        if fs is None:
            raise ValueError("Writing a SortingExtractor to an NWBFile requires a known sampling frequency!")

        all_properties = set()
        all_features = set()
        for unit_id in unit_ids:
            all_properties.update(sorting.get_unit_property_names(unit_id))
            all_features.update(sorting.get_unit_spike_feature_names(unit_id))

        default_descriptions = dict(
            isi_violation="Quality metric that measures the ISI violation ratio as a proxy for the purity of the unit.",
            firing_rate="Number of spikes per unit of time.",
            template="The extracellular average waveform.",
            max_channel="The recording channel id with the largest amplitude.",
            halfwidth="The full-width half maximum of the negative peak computed on the maximum channel.",
            peak_to_valley="The duration between the negative and the positive peaks computed on the maximum channel.",
            snr="The signal-to-noise ratio of the unit.",
            quality="Quality of the unit as defined by phy (good, mua, noise)."
        )
        if property_descriptions is None:
            property_descriptions = dict(default_descriptions)
        else:
            property_descriptions = dict(default_descriptions, **property_descriptions)
        if skip_properties is None:
            skip_properties = []
        if skip_features is None:
            skip_features = []

        if nwbfile.units is None:
            # Check that array properties have the same shape across units
            property_shapes = dict()
            for pr in all_properties:
                shapes = []
                for unit_id in unit_ids:
                    if pr in sorting.get_unit_property_names(unit_id):
                        prop_value = sorting.get_unit_property(unit_id, pr)
                        if isinstance(prop_value, (int, np.integer, float, np.float, str, bool)):
                            shapes.append(1)
                        elif isinstance(prop_value, (list, np.ndarray)):
                            if np.array(prop_value).ndim == 1:
                                shapes.append(len(prop_value))
                            else:
                                shapes.append(np.array(prop_value).shape)
                        elif isinstance(prop_value, dict):
                            print(f"Skipping property '{pr}' because dictionaries are not supported.")
                            skip_properties.append(pr)
                            break
                    else:
                        shapes.append(np.nan)
                property_shapes[pr] = shapes

            for pr in property_shapes.keys():
                elems = [elem for elem in property_shapes[pr] if not np.any(np.isnan(elem))]
                if not np.all([elem == elems[0] for elem in elems]):
                    print(f"Skipping property '{pr}' because it has variable size across units.")
                    skip_properties.append(pr)

            write_properties = set(all_properties) - set(skip_properties)
            for pr in write_properties:
                if pr not in property_descriptions:
                    warnings.warn(
                        f"Description for property {pr} not found in property_descriptions. "
                        "Setting description to 'no description'"
                    )
            for pr in write_properties:
                unit_col_args = dict(name=pr, description=property_descriptions.get(pr, "No description."))
                if pr in ['max_channel', 'max_electrode'] and nwbfile.electrodes is not None:
                    unit_col_args.update(table=nwbfile.electrodes)
                nwbfile.add_unit_column(**unit_col_args)

            for unit_id in unit_ids:
                unit_kwargs = dict()
                # spike trains withinin the SortingExtractor object are not scaled by sampling frequency
                if timestamps is not None:
                    spike_train_frames = sorting.get_unit_spike_train(unit_id=unit_id)
                    assert spike_train_frames[-1] < len(timestamps), "Number of 'timestamps' differs from number of " \
                                                                     "'frames'!"
                    spkt = np.array(timestamps)[spike_train_frames]
                else:
                    spkt = sorting.get_unit_spike_train(unit_id=unit_id) / fs
                for pr in write_properties:
                    if pr in sorting.get_unit_property_names(unit_id):
                        prop_value = sorting.get_unit_property(unit_id, pr)
                        unit_kwargs.update({pr: prop_value})
                    else:  # Case of missing data for this unit and this property
                        unit_kwargs.update({pr: np.nan})
                nwbfile.add_unit(id=int(unit_id), spike_times=spkt, **unit_kwargs)

            # TODO
            # # Stores average and std of spike traces
            # This will soon be updated to the current NWB standard
            # if 'waveforms' in sorting.get_unit_spike_feature_names(unit_id=id):
            #     wf = sorting.get_unit_spike_features(unit_id=id,
            #                                          feature_name='waveforms')
            #     relevant_ch = most_relevant_ch(wf)
            #     # Spike traces on the most relevant channel
            #     traces = wf[:, relevant_ch, :]
            #     traces_avg = np.mean(traces, axis=0)
            #     traces_std = np.std(traces, axis=0)
            #     nwbfile.add_unit(
            #         id=id,
            #         spike_times=spkt,
            #         waveform_mean=traces_avg,
            #         waveform_sd=traces_std
            #     )

            # Check that multidimensional features have the same shape across units
            feature_shapes = dict()
            for ft in all_features:
                shapes = []
                for unit_id in unit_ids:
                    if ft in sorting.get_unit_spike_feature_names(unit_id):
                        feat_value = sorting.get_unit_spike_features(unit_id, ft)
                        if isinstance(feat_value[0], (int, np.integer, float, np.float, str, bool)):
                            break
                        elif isinstance(feat_value[0], (list, np.ndarray)):  # multidimensional features
                            if np.array(feat_value).ndim > 1:
                                shapes.append(np.array(feat_value).shape)
                                feature_shapes[ft] = shapes
                        elif isinstance(feat_value[0], dict):
                            print(f"Skipping feature '{ft}' because dictionaries are not supported.")
                            skip_features.append(ft)
                            break
                    else:
                        print(f"Skipping feature '{ft}' because not share across all units.")
                        skip_features.append(ft)
                        break

            nspikes = {k: get_nspikes(nwbfile.units, int(k)) for k in unit_ids}

            for ft in feature_shapes.keys():
                # skip first dimension (num_spikes) when comparing feature shape
                if not np.all([elem[1:] == feature_shapes[ft][0][1:] for elem in feature_shapes[ft]]):
                    print(f"Skipping feature '{ft}' because it has variable size across units.")
                    skip_features.append(ft)

            for ft in set(all_features) - set(skip_features):
                values = []
                if not ft.endswith('_idxs'):
                    for unit_id in sorting.get_unit_ids():
                        feat_vals = sorting.get_unit_spike_features(unit_id, ft)

                        if len(feat_vals) < nspikes[unit_id]:
                            skip_features.append(ft)
                            print(f"Skipping feature '{ft}' because it is not defined for all spikes.")
                            break
                            # this means features are available for a subset of spikes
                            # all_feat_vals = np.array([np.nan] * nspikes[unit_id])
                            # feature_idxs = sorting.get_unit_spike_features(unit_id, feat_name + '_idxs')
                            # all_feat_vals[feature_idxs] = feat_vals
                        else:
                            all_feat_vals = feat_vals
                        values.append(all_feat_vals)

                    flatten_vals = [item for sublist in values for item in sublist]
                    nspks_list = [sp for sp in nspikes.values()]
                    spikes_index = np.cumsum(nspks_list).astype('int64')
                    set_dynamic_table_property(
                        dynamic_table=nwbfile.units,
                        row_ids=[int(k) for k in unit_ids],
                        property_name=ft,
                        values=flatten_vals,
                        index=spikes_index,
                    )
        else:
            warnings.warn("The nwbfile already contains units. These units will not be over-written.")

    @staticmethod
    def write_sorting(
            sorting: se.SortingExtractor,
            save_path: PathType = None, 
            overwrite: bool = False, 
            nwbfile=None,
            property_descriptions: Optional[dict] = None,
            skip_properties: Optional[List[str]] = None,
            skip_features: Optional[List[str]] = None,
            timestamps: ArrayType = None,
            **nwbfile_kwargs
        ):
        """
        Primary method for writing a SortingExtractor object to an NWBFile.

        Parameters
        ----------
        sorting: SortingExtractor
        save_path: PathType
            Required if an nwbfile is not passed. The location where the NWBFile either exists, or will be written.
        overwrite: bool
            If using save_path, whether or not to overwrite the NWBFile if it already exists.
        nwbfile: NWBFile
            Required if a save_path is not specified. If passed, this function
            will fill the relevant fields within the nwbfile. E.g., calling
            spikeextractors.NwbRecordingExtractor.write_recording(
                my_recording_extractor, my_nwbfile
            )
            will result in the appropriate changes to the my_nwbfile object.
        property_descriptions: dict
            For each key in this dictionary which matches the name of a unit
            property in sorting, adds the value as a description to that
            custom unit column.
        skip_properties: list of str
            Each string in this list that matches a unit property will not be written to the NWBFile.
        skip_features: list of str
            Each string in this list that matches a spike feature will not be written to the NWBFile.
        timestamps: array-like
            If provided, the timestamps in seconds or the assiciated RecordingExtractor to be saved as the unit
            timestamps. (default=None)
        nwbfile_kwargs: dict
            Information for constructing the nwb file (optional).
            Only used if no nwbfile exists at the save_path, and no nwbfile
            was directly passed.
        """
        assert HAVE_NWB, NwbSortingExtractor.installation_mesg
        assert save_path is None or nwbfile is None, \
            "Either pass a save_path location, or nwbfile object, but not both!"
        if nwbfile is not None:
            assert isinstance(nwbfile, NWBFile), "'nwbfile' should be a pynwb.NWBFile object!"

        if nwbfile is None:
            if Path(save_path).is_file() and not overwrite:
                read_mode = 'r+'
            else:
                read_mode = 'w'

            with NWBHDF5IO(str(save_path), mode=read_mode) as io:
                if read_mode == 'r+':
                    nwbfile = io.read()
                else:
                    default_nwbfile_kwargs = dict(
                        session_description="Auto-generated by NwbRecordingExtractor without description.",
                        identifier=str(uuid.uuid4()),
                        session_start_time=datetime(1970, 1, 1)
                    )
                    default_nwbfile_kwargs.update(**nwbfile_kwargs)
                    nwbfile = NWBFile(**default_nwbfile_kwargs)
                se.NwbSortingExtractor.write_units(
                    sorting=sorting,
                    nwbfile=nwbfile,
                    property_descriptions=property_descriptions,
                    skip_properties=skip_properties,
                    skip_features=skip_features,
                    timestamps=timestamps
                )
                io.write(nwbfile)
        else:
            se.NwbSortingExtractor.write_units(
                    sorting=sorting,
                    nwbfile=nwbfile,
                    property_descriptions=property_descriptions,
                    skip_properties=skip_properties,
                    skip_features=skip_features,
                    timestamps=timestamps
            )<|MERGE_RESOLUTION|>--- conflicted
+++ resolved
@@ -302,13 +302,6 @@
                 traces = recordings[sorted_idx, :]
             else:
                 traces = es.data[start_frame:end_frame, channel_inds].T
-
-            # TODO: how to handle this?
-            # if return_scaled and "gain" in self.get_shared_channel_property_names():
-            #     gains = np.array(self.get_channel_gains())[:, None]
-            #     traces = traces.astype("float") * gains
-
-
             # This DatasetView and lazy operations will only work within context
             # We're keeping the non-lazy version for now
             # es_view = DatasetView(es.data)  # es is an instantiated h5py dataset
@@ -463,7 +456,7 @@
                 metadata['Ecephys']['Electrodes'] = [{'name': my_name,
                                                       'description': my_description,
                                                       'data': [my_electrode_data]}, ...]
-            where each dictionary corresponds to a column in the Electrodes table and [my_electrode_data] is a list in 
+            where each dictionary corresponds to a column in the Electrodes table and [my_electrode_data] is a list in
             one-to-one correspondence with the nwbfile electrode ids and RecordingExtractor channel ids.
 
         Missing keys in an element of metadata['Ecephys']['ElectrodeGroup'] will be auto-populated with defaults
@@ -633,12 +626,8 @@
             metadata: dict = None,
             buffer_mb: int = 500,
             use_timestamps: bool = False,
-<<<<<<< HEAD
             write_as_lfp: bool = False,
             write_scaled: bool = False
-=======
-            write_as_lfp: bool = False
->>>>>>> adda3c70
     ):
         """
         Auxiliary static method for nwbextractor.
@@ -663,6 +652,8 @@
             the sampling rate is used.
         write_as_lfp: bool (optional, defaults to False)
             If True, writes the traces under a processing LFP module in the NWBFile instead of acquisition.
+        write_scaled: bool (optional, defaults to True)
+            If True, writes the scaled traces (return_scaled=True)
 
         Missing keys in an element of metadata['Ecephys']['ElectrodeGroup'] will be auto-populated with defaults
         whenever possible.
@@ -832,12 +823,8 @@
             buffer_mb: int = 500,
             use_timestamps: bool = False,
             metadata: dict = None,
-<<<<<<< HEAD
             write_as_lfp: bool = False,
             write_scaled: bool = False
-=======
-            write_as_lfp: bool = False
->>>>>>> adda3c70
     ):
         """
         Auxiliary static method for nwbextractor.
@@ -861,6 +848,8 @@
             about metadata format.
         write_as_lfp: bool (optional, defaults to False)
             If True, writes the traces under a processing LFP module in the NWBFile instead of acquisition.
+        write_scaled: bool (optional, defaults to True)
+            If True, writes the scaled traces (return_scaled=True)
         """
         if nwbfile is not None:
             assert isinstance(nwbfile, NWBFile), "'nwbfile' should be of type pynwb.NWBFile"
@@ -870,6 +859,7 @@
             nwbfile=nwbfile,
             metadata=metadata
         )
+
         se.NwbRecordingExtractor.add_electrode_groups(
             recording=recording,
             nwbfile=nwbfile,
@@ -904,12 +894,8 @@
             buffer_mb: int = 500,
             use_timestamps: bool = False,
             metadata: dict = None,
-<<<<<<< HEAD
             write_as_lfp: bool = False,
             write_scaled: bool = False
-=======
-            write_as_lfp: bool = False
->>>>>>> adda3c70
     ):
         """
         Primary method for writing a RecordingExtractor object to an NWBFile.
@@ -953,6 +939,8 @@
                                                            'description': my_description}
         write_as_lfp: bool (optional, defaults to False)
             If True, writes the traces under a processing LFP module in the NWBFile instead of acquisition.
+        write_scaled: bool (optional, defaults to True)
+            If True, writes the scaled traces (return_scaled=True)
         """
         assert HAVE_NWB, NwbRecordingExtractor.installation_mesg
 
