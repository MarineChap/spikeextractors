--- conflicted
+++ resolved
@@ -564,7 +564,7 @@
         # property 'gain' should not be in the NWB electrodes_table
         # property 'brain_area' of RX channels corresponds to 'location' of NWB electrodes
         channel_prop_names = set(recording.get_shared_channel_property_names()) - set(nwbfile.electrodes.colnames) \
-                             - set(['gain', 'location'])
+            - set(['gain', 'location'])
         for channel_prop_name in channel_prop_names:
             for channel_id in recording.get_channel_ids():
                 val = recording.get_channel_property(channel_id, channel_prop_name)
@@ -663,44 +663,20 @@
                     for id in channels_ids:
                         data = recording.get_traces(channel_ids=[id]).flatten()
                         yield data
-<<<<<<< HEAD
                 ephys_data = DataChunkIterator(
                     data=data_generator(
                         recording=recording,
                         channels_ids=channel_ids
-=======
-
-                ephys_data = H5DataIO(
-                    DataChunkIterator(
-                        data=data_generator(
-                            recording=recording,
-                            channels_ids=channel_ids
-                        ),
-                        iter_axis=1,  # nwb standard is time as zero axis,
-                        maxshape=(recording.get_num_frames(), recording.get_num_channels())
->>>>>>> 56e77701
                     ),
                     iter_axis=1,  # nwb standard is time as zero axis
                     maxshape=(recording.get_num_frames(), recording.get_num_channels())
                 )
-<<<<<<< HEAD
-            nwbfile.add_acquisition(
-                ElectricalSeries(
-                    name=es_name,
-                    data=H5DataIO(ephys_data, compression="gzip"),
-                    electrodes=electrode_table_region,
-                    starting_time=recording.frame_to_time(0),
-                    rate=recording.get_sampling_frequency(),
-                    conversion=scalar_conversion,
-                    channel_conversion=channel_conversion,
-                    comments='Generated from SpikeInterface::NwbRecordingExtractor',
-                    description=metadata['Ecephys']['ElectricalSeries'].get('description', defaults['description'])
-=======
+
             if use_timestamps:
                 nwbfile.add_acquisition(
                     ElectricalSeries(
                         name=es_name,
-                        data=ephys_data,
+                        data=H5DataIO(ephys_data, compression="gzip"),
                         electrodes=electrode_table_region,
                         starting_time=recording.frame_to_time(0),
                         timestamps=recording.frame_to_time(np.arange(recording.get_num_frames())),
@@ -714,7 +690,7 @@
                 nwbfile.add_acquisition(
                     ElectricalSeries(
                         name=es_name,
-                        data=ephys_data,
+                        data=H5DataIO(ephys_data, compression="gzip"),
                         electrodes=electrode_table_region,
                         starting_time=recording.frame_to_time(0),
                         rate=recording.get_sampling_frequency(),
@@ -723,7 +699,6 @@
                         comments='Generated from SpikeInterface::NwbRecordingExtractor',
                         description=metadata['Ecephys']['ElectricalSeries'].get('description', defaults['description'])
                     )
->>>>>>> 56e77701
                 )
 
     @staticmethod
