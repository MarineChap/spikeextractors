import numpy as np
import os, sys
import unittest
import tempfile
import shutil


def append_to_path(dir0):  # A convenience function
    if dir0 not in sys.path:
        sys.path.append(dir0)


append_to_path(os.getcwd() + '/..')
import spikeextractors as se


class TestExtractors(unittest.TestCase):
    def setUp(self):
        self.RX, self.SX, self.SX2, self.example_info = self._create_example()
        self.test_dir = tempfile.mkdtemp()
        # self.test_dir = '.'

    def tearDown(self):
        # Remove the directory after the test
        shutil.rmtree(self.test_dir)
        # pass

    def _create_example(self):
        channel_ids = [0, 1, 2, 3]
        num_channels = 4
        num_frames = 10000
        samplerate = 30000
        X = np.random.normal(0, 1, (num_channels, num_frames))
        geom = np.random.normal(0, 1, (num_channels, 2))
        X = (X * 100).astype(int)
        RX = se.NumpyRecordingExtractor(timeseries=X, samplerate=samplerate, geom=geom)
        SX = se.NumpySortingExtractor()
        spike_times = [200, 300, 400]
        train1 = np.sort(np.rint(np.random.uniform(0, num_frames, spike_times[0])).astype(int))
        SX.add_unit(unit_id=1, times=train1)
        SX.add_unit(unit_id=2, times=np.sort(np.random.uniform(0, num_frames, spike_times[1])))
        SX.add_unit(unit_id=3, times=np.sort(np.random.uniform(0, num_frames, spike_times[2])))
        SX.set_unit_property(unit_id=1, property_name='stablility', value=80)
        SX.set_sampling_frequency(samplerate)
        SX2 = se.NumpySortingExtractor()
        spike_times2 = [100, 150, 450]
        train2 = np.rint(np.random.uniform(0, num_frames, spike_times[0])).astype(int)
        SX2.add_unit(unit_id=3, times=train2)
        SX2.add_unit(unit_id=4, times=np.random.uniform(0, num_frames, spike_times2[1]))
        SX2.add_unit(unit_id=5, times=np.random.uniform(0, num_frames, spike_times2[2]))
        SX2.set_unit_property(unit_id=4, property_name='stablility', value=80)
        RX.set_channel_property(channel_id=0, property_name='location', value=(0, 0))
        example_info = dict(
            channel_ids=channel_ids,
            num_channels=num_channels,
            num_frames=num_frames,
            samplerate=samplerate,
            unit_ids=[1, 2, 3],
            train1=train1,
            unit_prop=80,
            channel_prop=(0, 0)
        )

        return (RX, SX, SX2, example_info)

    def test_example(self):
        self.assertEqual(self.RX.get_channel_ids(), self.example_info['channel_ids'])
        self.assertEqual(self.RX.get_num_channels(), self.example_info['num_channels'])
        self.assertEqual(self.RX.get_num_frames(), self.example_info['num_frames'])
        self.assertEqual(self.RX.get_sampling_frequency(), self.example_info['samplerate'])
        self.assertEqual(self.SX.get_unit_ids(), self.example_info['unit_ids'])
        self.assertEqual(self.RX.get_channel_property(channel_id=0, property_name='location'),
                         self.example_info['channel_prop'])
        self.assertEqual(self.SX.get_unit_property(unit_id=1, property_name='stablility'), self.example_info['unit_prop'])
        self.assertTrue(np.array_equal(self.SX.get_unit_spike_train(1), self.example_info['train1']))
        self.assertTrue(issubclass(self.SX.get_unit_spike_train(1).dtype.type, np.integer))
        self._check_recording_return_types(self.RX)

    def test_mda_extractor(self):
        path1 = self.test_dir + '/mda'
        path2 = path1 + '/firings_true.mda'
        se.MdaRecordingExtractor.write_recording(self.RX, path1)
        se.MdaSortingExtractor.write_sorting(self.SX, path2)
        RX_mda = se.MdaRecordingExtractor(path1)
        SX_mda = se.MdaSortingExtractor(path2)
        self._check_recording_return_types(RX_mda)
        self._check_recordings_equal(self.RX, RX_mda)
        self._check_sorting_return_types(SX_mda)
        self._check_sortings_equal(self.SX, SX_mda)

    # old: don't do this test because pynwb causes a seg fault!
    # don't do this test because pynwb interface has changed
    # def test_nwb_extractor(self):
    #    path1=self.test_dir+'/test.nwb'
    #    se.NwbRecordingExtractor.write_recording(self.RX,path1,acquisition_name='test')
    #    RX_nwb=se.NwbRecordingExtractor(path1,acquisition_name='test')
    #    self._check_recording_return_types(RX_nwb)
    #    self._check_recordings_equal(self.RX,RX_nwb)

    def _check_recording_return_types(self, RX):
        channel_ids = RX.get_channel_ids()
        M = RX.get_num_channels()
        N = RX.get_num_frames()
        self.assertTrue((type(RX.get_num_channels()) == int) or (type(RX.get_num_channels()) == np.int64))
        self.assertTrue((type(RX.get_num_frames()) == int) or (type(RX.get_num_frames()) == np.int64))
        self.assertTrue((type(RX.get_sampling_frequency()) == float) or (type(RX.get_sampling_frequency()) == np.float64))
        self.assertTrue(type(RX.get_traces(start_frame=0, end_frame=10)) == np.ndarray)
        for channel_id in channel_ids:
            self.assertTrue((type(channel_id) == int) or (type(channel_id) == np.int64))

    def test_biocam_extractor(self):
        path1 = self.test_dir + '/raw.brw'
        se.BiocamRecordingExtractor.write_recording(self.RX, path1)
        RX_biocam = se.BiocamRecordingExtractor(path1)
        self._check_recording_return_types(RX_biocam)
        self._check_recordings_equal(self.RX, RX_biocam)

    def test_mearec_extractors(self):
        path1 = self.test_dir + '/raw.h5'
        se.MEArecRecordingExtractor.write_recording(self.RX, path1)
        RX_mearec = se.MEArecRecordingExtractor(path1)
        tr = RX_mearec.get_traces(channel_ids=[0,1], end_frame=1000)
        self._check_recording_return_types(RX_mearec)
        self._check_recordings_equal(self.RX, RX_mearec)

        path2 = self.test_dir + '/firings_true.h5'
        se.MEArecSortingExtractor.write_sorting(self.SX, path2, self.RX.get_sampling_frequency())
        SX_mearec = se.MEArecSortingExtractor(path2)
        self._check_sorting_return_types(SX_mearec)
        self._check_sortings_equal(self.SX, SX_mearec)

    def test_hs2_extractor(self):
        path1 = self.test_dir + '/firings_true.hdf5'
        se.HS2SortingExtractor.write_sorting(self.SX, path1)
        SX_hs2 = se.HS2SortingExtractor(path1)
        self._check_sorting_return_types(SX_hs2)
        self._check_sortings_equal(self.SX, SX_hs2)
<<<<<<< HEAD
=======
        self.assertEqual(SX_hs2.get_sampling_frequency(), self.SX.get_sampling_frequency())
>>>>>>> a363b5f5

    # def test_exdir_extractors(self):
    #     path1 = self.test_dir + '/raw.exdir'
    #     se.ExdirRecordingExtractor.write_recording(self.RX, path1)
    #     RX_exdir = se.ExdirRecordingExtractor(path1)
    #     self._check_recording_return_types(RX_exdir)
    #     self._check_recordings_equal(self.RX, RX_exdir)
    #
    #     path2 = self.test_dir + '/firings.exdir'
    #     se.ExdirSortingExtractor.write_sorting(self.SX, path2, self.RX)
    #     SX_exdir = se.ExdirSortingExtractor(path2)
    #     self._check_sorting_return_types(SX_exdir)
    #     self._check_sortings_equal(self.SX, SX_exdir)

    def test_kilosort_extractor(self):
        path1 = self.test_dir + '/ks'
        se.KiloSortSortingExtractor.write_sorting(self.SX, path1)
        SX_ks = se.KiloSortSortingExtractor(path1)
        self._check_sorting_return_types(SX_ks)
        self._check_sortings_equal(self.SX, SX_ks)

    def test_klusta_extractor(self):
        path1 = self.test_dir + '/firings_true.kwik'
        se.KlustaSortingExtractor.write_sorting(self.SX, path1)
        SX_kl = se.KlustaSortingExtractor(path1)
        self._check_sorting_return_types(SX_kl)
        self._check_sortings_equal(self.SX, SX_kl)

    def test_spykingcircus_extractor(self):
        path1 = self.test_dir + '/sc'
        se.SpykingCircusSortingExtractor.write_sorting(self.SX, path1)
        SX_spy = se.SpykingCircusSortingExtractor(path1)
        self._check_sorting_return_types(SX_spy)
        self._check_sortings_equal(self.SX, SX_spy)

    def test_multi_sub_recording_extractor(self):
        RX_multi = se.MultiRecordingExtractor(
            recordings=[self.RX, self.RX, self.RX],
            epoch_names=['A', 'B', 'C']
        )
        RX_sub = RX_multi.get_epoch('C')
        self._check_recordings_equal(self.RX, RX_sub)

    def test_curation_sorting_extractor(self):
        #Dummy features for testing merging and splitting of features
        self.SX.set_unit_spike_features(1, 'f_int', range(0 + 1, len(self.SX.get_unit_spike_train(1)) + 1))
        self.SX.set_unit_spike_features(2, 'f_int', range(0, len(self.SX.get_unit_spike_train(2))))
        self.SX.set_unit_spike_features(2, 'bad_features', np.repeat(1, len(self.SX.get_unit_spike_train(2))))
        self.SX.set_unit_spike_features(3, 'f_int', range(0, len(self.SX.get_unit_spike_train(3))))

        CSX = se.CurationSortingExtractor(
            parent_sorting=self.SX
        )
        CSX.merge_units(unit_ids=[1, 2])
        original_spike_train = np.concatenate((self.SX.get_unit_spike_train(1), self.SX.get_unit_spike_train(2)))
        indices_sort = np.argsort(original_spike_train)
        original_spike_train = original_spike_train[indices_sort]
        original_features = np.concatenate((self.SX.get_unit_spike_features(1, 'f_int'), self.SX.get_unit_spike_features(2, 'f_int')))
        original_features = original_features[indices_sort]
        self.assertTrue(np.array_equal(CSX.get_unit_spike_train(4), original_spike_train))
        self.assertTrue(np.array_equal(CSX.get_unit_spike_features(4, 'f_int'), original_features))
        self.assertTrue(np.array_equal(np.asarray(CSX.get_unit_spike_feature_names(4)), np.asarray(['f_int'])))
        self.assertEqual(CSX.get_sampling_frequency(), self.SX.get_sampling_frequency())

        CSX.split_unit(unit_id=3, indices=[0, 1, 2, 3, 4, 5, 6, 7, 8, 9])
        original_spike_train = self.SX.get_unit_spike_train(3)
        original_features = self.SX.get_unit_spike_features(3, 'f_int')
        split_spike_train_1 = CSX.get_unit_spike_train(5)
        split_spike_train_2 = CSX.get_unit_spike_train(6)
        split_features_1 = CSX.get_unit_spike_features(5, 'f_int')
        split_features_2 = CSX.get_unit_spike_features(6, 'f_int')
        self.assertTrue(np.array_equal(original_spike_train[:10], split_spike_train_1))
        self.assertTrue(np.array_equal(original_spike_train[10:], split_spike_train_2))
        self.assertTrue(np.array_equal(original_features[:10], split_features_1))
        self.assertTrue(np.array_equal(original_features[10:], split_features_2))

    def test_multi_sub_sorting_extractor(self):
        N = self.RX.get_num_frames()
        SX_multi = se.MultiSortingExtractor(
            sortings=[self.SX, self.SX, self.SX],
            start_frames=[0, N, 2 * N]
        )
        SX_sub = se.SubSortingExtractor(parent_sorting=SX_multi, start_frame=N, end_frame=2 * N)
        self._check_sortings_equal(self.SX, SX_sub)
        self.assertEqual(SX_multi.get_sampling_frequency(), self.SX.get_sampling_frequency())
        self.assertEqual(SX_sub.get_sampling_frequency(), self.SX.get_sampling_frequency())

        N = self.RX.get_num_frames()
        SX_multi = se.MultiSortingExtractor(
            sortings=[self.SX, self.SX, self.SX],
            start_frames=[0, N, 2 * N]
        )
        SX_sub = se.SubSortingExtractor(parent_sorting=SX_multi, start_frame=0)
        self._check_sortings_equal(SX_multi, SX_sub)

        N = self.RX.get_num_frames()
        SX_multi = se.MultiSortingExtractor(
            sortings=[self.SX, self.SX, self.SX],
            start_frames=[2 * N, 0, N]
        )
        SX_sub = se.SubSortingExtractor(parent_sorting=SX_multi, start_frame=N, end_frame=2 * N)
        self._check_sortings_equal(self.SX, SX_sub)

        N = self.RX.get_num_frames()
        SX_multi = se.MultiSortingExtractor(
            sortings=[self.SX, self.SX, self.SX],
            start_frames=[0, 0, 0]
        )
        SX_sub = se.SubSortingExtractor(parent_sorting=SX_multi, start_frame=0)
        self._check_sortings_equal(SX_multi, SX_sub)

        N = self.RX.get_num_frames()
        SX_multi = se.MultiSortingExtractor(
            sortings=[self.SX, self.SX2],
            start_frames=[0, 0]
        )
        SX_sub1 = se.SubSortingExtractor(parent_sorting=SX_multi, start_frame=0, end_frame=N)
        self._check_sortings_equal(SX_multi, SX_sub1)

    def _check_recordings_equal(self, RX1, RX2):
        M = RX1.get_num_channels()
        N = RX1.get_num_frames()
        # get_channel_ids
        self.assertEqual(RX1.get_channel_ids(), RX2.get_channel_ids())
        # get_num_channels
        self.assertEqual(RX1.get_num_channels(), RX2.get_num_channels())
        # get_num_frames
        self.assertEqual(RX1.get_num_frames(), RX2.get_num_frames())
        # get_sampling_frequency
        self.assertEqual(RX1.get_sampling_frequency(), RX2.get_sampling_frequency())
        # get_traces
        tmp1 = RX1.get_traces()
        tmp2 = RX2.get_traces()
        self.assertTrue(np.allclose(
            RX1.get_traces(),
            RX2.get_traces()
        ))
        sf = 0
        ef = N
        ch = [0, M - 1]
        self.assertTrue(np.allclose(
            RX1.get_traces(channel_ids=ch, start_frame=sf, end_frame=ef),
            RX2.get_traces(channel_ids=ch, start_frame=sf, end_frame=ef)
        ))
        for f in range(0, RX1.get_num_frames(), 10):
            self.assertTrue(np.isclose(RX1.frame_to_time(f), RX2.frame_to_time(f)))
            self.assertTrue(np.isclose(RX1.time_to_frame(RX1.frame_to_time(f)), RX2.time_to_frame(RX2.frame_to_time(f))))
        # get_snippets
        frames = [30, 50, 80]
        snippets1 = RX1.get_snippets(reference_frames=frames, snippet_len=20)
        snippets2 = RX2.get_snippets(reference_frames=frames, snippet_len=(10, 10))
        for ii in range(len(frames)):
            self.assertTrue(np.allclose(snippets1[ii], snippets2[ii]))

    def _check_sorting_return_types(self, SX):
        unit_ids = SX.get_unit_ids()
        self.assertTrue(all(isinstance(id, int) or isinstance(id, np.integer) for id in unit_ids))
        for id in unit_ids:
            train = SX.get_unit_spike_train(id)
            # print(train)
            self.assertTrue(all(isinstance(x, int) or isinstance(x, np.integer) for x in train))

    def _check_sortings_equal(self, SX1, SX2):
        K = len(SX1.get_unit_ids())
        # get_unit_ids
        ids1 = np.sort(np.array(SX1.get_unit_ids()))
        ids2 = np.sort(np.array(SX2.get_unit_ids()))
        self.assertTrue(np.allclose(ids1, ids2))
        for id in ids1:
            train1 = np.sort(SX1.get_unit_spike_train(id))
            train2 = np.sort(SX2.get_unit_spike_train(id))
            # print(train1)
            # print(train2)
            self.assertTrue(np.array_equal(train1, train2))


if __name__ == '__main__':
    unittest.main()<|MERGE_RESOLUTION|>--- conflicted
+++ resolved
@@ -135,10 +135,7 @@
         SX_hs2 = se.HS2SortingExtractor(path1)
         self._check_sorting_return_types(SX_hs2)
         self._check_sortings_equal(self.SX, SX_hs2)
-<<<<<<< HEAD
-=======
         self.assertEqual(SX_hs2.get_sampling_frequency(), self.SX.get_sampling_frequency())
->>>>>>> a363b5f5
 
     # def test_exdir_extractors(self):
     #     path1 = self.test_dir + '/raw.exdir'
